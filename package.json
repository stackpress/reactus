{
  "private": true,
  "workspaces": [
    "examples/*",
    "reactus"
  ],
  "scripts": {
    "build": "yarn --cwd reactus build",
<<<<<<< HEAD
  
    "express:build": "yarn --cwd examples/with-express build",
    "express:dev": "yarn --cwd examples/with-express dev",
    "express:start": "yarn --cwd examples/with-express start",

    "http:build": "yarn --cwd examples/with-http build",
    "http:dev": "yarn --cwd examples/with-http dev",
    "http:start": "yarn --cwd examples/with-http start",

    "nest:build": "yarn --cwd examples/with-nest build",
    "nest:dev": "yarn --cwd examples/with-nest start",
    "nest:start": "yarn --cwd examples/with-nest start:prod",

    "tailwind:build": "yarn --cwd examples/with-tailwind build",
    "tailwind:dev": "yarn --cwd examples/with-tailwind dev",
    "tailwind:start": "yarn --cwd examples/with-tailwind start",

    "uno:build": "yarn --cwd examples/with-unocss build",
    "uno:dev": "yarn --cwd examples/with-unocss dev",
    "uno:start": "yarn --cwd examples/with-unocss start",

    "report": "nyc yarn test && nyc report -r lcov",
=======
    "express": "yarn --cwd examples/with-express",
    "fastify": "yarn --cwd examples/with-fastify",
    "hapi": "yarn --cwd examples/with-hapi",
    "http": "yarn --cwd examples/with-http",
    "restify": "yarn --cwd examples/with-restify",
    "tailwind": "yarn --cwd examples/with-tailwind",
    "unocss": "yarn --cwd examples/with-unocss",
    "report": "yarn --cwd reactus report",
>>>>>>> c080e7aa
    "test": "yarn --cwd reactus test"
  },
  "devDependencies": {
    "nyc": "17.1.0"
  }
}<|MERGE_RESOLUTION|>--- conflicted
+++ resolved
@@ -6,39 +6,15 @@
   ],
   "scripts": {
     "build": "yarn --cwd reactus build",
-<<<<<<< HEAD
-  
-    "express:build": "yarn --cwd examples/with-express build",
-    "express:dev": "yarn --cwd examples/with-express dev",
-    "express:start": "yarn --cwd examples/with-express start",
-
-    "http:build": "yarn --cwd examples/with-http build",
-    "http:dev": "yarn --cwd examples/with-http dev",
-    "http:start": "yarn --cwd examples/with-http start",
-
-    "nest:build": "yarn --cwd examples/with-nest build",
-    "nest:dev": "yarn --cwd examples/with-nest start",
-    "nest:start": "yarn --cwd examples/with-nest start:prod",
-
-    "tailwind:build": "yarn --cwd examples/with-tailwind build",
-    "tailwind:dev": "yarn --cwd examples/with-tailwind dev",
-    "tailwind:start": "yarn --cwd examples/with-tailwind start",
-
-    "uno:build": "yarn --cwd examples/with-unocss build",
-    "uno:dev": "yarn --cwd examples/with-unocss dev",
-    "uno:start": "yarn --cwd examples/with-unocss start",
-
-    "report": "nyc yarn test && nyc report -r lcov",
-=======
     "express": "yarn --cwd examples/with-express",
     "fastify": "yarn --cwd examples/with-fastify",
     "hapi": "yarn --cwd examples/with-hapi",
     "http": "yarn --cwd examples/with-http",
+    "nest": "yarn --cwd examples/with-nest",
     "restify": "yarn --cwd examples/with-restify",
     "tailwind": "yarn --cwd examples/with-tailwind",
     "unocss": "yarn --cwd examples/with-unocss",
     "report": "yarn --cwd reactus report",
->>>>>>> c080e7aa
     "test": "yarn --cwd reactus test"
   },
   "devDependencies": {
