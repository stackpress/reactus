{
  "private": true,
  "workspaces": [
    "examples/*",
    "reactus"
  ],
  "scripts": {
    "build": "yarn --cwd reactus build",
  
    "express:build": "yarn --cwd examples/with-express build",
    "express:dev": "yarn --cwd examples/with-express dev",
    "express:start": "yarn --cwd examples/with-express start",

<<<<<<< HEAD
    "hapi:build": "yarn --cwd examples/with-hapi build",
    "hapi:dev": "yarn --cwd examples/with-hapi dev",
    "hapi:start": "yarn --cwd examples/with-hapi start",
=======
    "fastify:build": "yarn --cwd examples/with-fastify build",
    "fastify:dev": "yarn --cwd examples/with-fastify dev",
    "fastify:start": "yarn --cwd examples/with-fastify start",
>>>>>>> b30e49c1

    "http:build": "yarn --cwd examples/with-http build",
    "http:dev": "yarn --cwd examples/with-http dev",
    "http:start": "yarn --cwd examples/with-http start",

    "tailwind:build": "yarn --cwd examples/with-tailwind build",
    "tailwind:dev": "yarn --cwd examples/with-tailwind dev",
    "tailwind:start": "yarn --cwd examples/with-tailwind start",

    "uno:build": "yarn --cwd examples/with-unocss build",
    "uno:dev": "yarn --cwd examples/with-unocss dev",
    "uno:start": "yarn --cwd examples/with-unocss start",

    "report": "nyc yarn test && nyc report -r lcov",
    "test": "yarn --cwd reactus test"
  },
  "devDependencies": {
    "nyc": "17.1.0"
  }
}<|MERGE_RESOLUTION|>--- conflicted
+++ resolved
@@ -11,15 +11,13 @@
     "express:dev": "yarn --cwd examples/with-express dev",
     "express:start": "yarn --cwd examples/with-express start",
 
-<<<<<<< HEAD
     "hapi:build": "yarn --cwd examples/with-hapi build",
     "hapi:dev": "yarn --cwd examples/with-hapi dev",
     "hapi:start": "yarn --cwd examples/with-hapi start",
-=======
+    
     "fastify:build": "yarn --cwd examples/with-fastify build",
     "fastify:dev": "yarn --cwd examples/with-fastify dev",
     "fastify:start": "yarn --cwd examples/with-fastify start",
->>>>>>> b30e49c1
 
     "http:build": "yarn --cwd examples/with-http build",
     "http:dev": "yarn --cwd examples/with-http dev",
